--- conflicted
+++ resolved
@@ -208,14 +208,12 @@
 def main(args):
 
     WORK_DIR = os.getcwd()
-<<<<<<< HEAD
     DATA_DIR = f"{WORK_DIR}{args.data_dir}"
     META_DIR = f'{WORK_DIR}/meta/{args.target}'
     if not os.path.exists(META_DIR):
         os.makedirs(META_DIR)
-=======
-    DATA_DIR = f"{WORK_DIR}/{args.data_dir}"
->>>>>>> a3a1289d
+
+
 
     # set random_seeds
     if args.seed == 0:
